import argparse
import json
import pathlib
import posixpath

import requests

from starfish import Experiment, FieldOfView
from starfish.util.argparse import FsExistsType


if __name__ == "__main__":
    parser = argparse.ArgumentParser()
    parser.add_argument("--primary-name", default="primary_images.json")
    parser.add_argument("experiment_url")
    parser.add_argument("output_dir", type=FsExistsType())
    args = parser.parse_args()

    # save image stacks locally
    exp = Experiment.from_json(posixpath.join(args.experiment_url, "experiment.json"))
    for fov in exp.fovs():
        fov_dir = pathlib.Path(args.output_dir, fov.name)
        fov_dir.mkdir()
<<<<<<< HEAD
        fov.get_image(FieldOfView.PRIMARY_IMAGES).export(str(fov_dir / "primary_images.json"))
=======
        fov[FieldOfView.PRIMARY_IMAGES].export(str(fov_dir / args.primary_name))
>>>>>>> 39043819
        for image_type in fov.image_types:
            if image_type == FieldOfView.PRIMARY_IMAGES:
                continue
            fov.get_image(image_type).export(str(fov_dir / f"{image_type}.json"))

    # get codebook from url and save locally to tmp dir
    codebook = requests.get(posixpath.join(args.experiment_url, "codebook.json"))
    data = codebook.json()
    with open(pathlib.Path(args.output_dir, 'codebook.json'), 'w') as f:
        json.dump(data, f)

    # get json files from url and save locally to tmp dir
    for filename in ("experiment.json", args.primary_name, "nuclei.json", "dots.json"):
        obj = requests.get(posixpath.join(args.experiment_url, filename))
        # download file if it exists
        if obj.status_code == 200:
            data = obj.json()
            with open(pathlib.Path(args.output_dir, filename), 'w') as f:
                json.dump(data, f)<|MERGE_RESOLUTION|>--- conflicted
+++ resolved
@@ -21,11 +21,7 @@
     for fov in exp.fovs():
         fov_dir = pathlib.Path(args.output_dir, fov.name)
         fov_dir.mkdir()
-<<<<<<< HEAD
-        fov.get_image(FieldOfView.PRIMARY_IMAGES).export(str(fov_dir / "primary_images.json"))
-=======
-        fov[FieldOfView.PRIMARY_IMAGES].export(str(fov_dir / args.primary_name))
->>>>>>> 39043819
+        fov.get_image(FieldOfView.PRIMARY_IMAGES).export(str(fov_dir / args.primary_name))
         for image_type in fov.image_types:
             if image_type == FieldOfView.PRIMARY_IMAGES:
                 continue
