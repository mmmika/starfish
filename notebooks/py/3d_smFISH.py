--- conflicted
+++ resolved
@@ -29,10 +29,6 @@
 import numpy as np
 
 import starfish
-<<<<<<< HEAD
-import starfish.display
-=======
->>>>>>> 3033002f
 from starfish import data, FieldOfView, IntensityTable
 
 # EPY: END code
