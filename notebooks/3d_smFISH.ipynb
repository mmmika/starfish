--- conflicted
+++ resolved
@@ -40,10 +40,6 @@
     "import numpy as np\n",
     "\n",
     "import starfish\n",
-<<<<<<< HEAD
-    "import starfish.display\n",
-=======
->>>>>>> 3033002f
     "from starfish import data, FieldOfView, IntensityTable\n",
     ""
    ]
